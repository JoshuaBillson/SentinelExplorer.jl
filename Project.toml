--- conflicted
+++ resolved
@@ -14,12 +14,9 @@
 ZipFile = "a5390f91-8eb1-5f08-bee0-b1d1ffed6cea"
 
 [compat]
-<<<<<<< HEAD
-JSON = "0.21"
-=======
 DataFrames = "1"
 HTTP = "1"
+JSON = "0.21"
 WellKnownGeometry = "0.2"
 ZipFile = "0.10"
->>>>>>> 7c92740a
 julia = "1"