--- conflicted
+++ resolved
@@ -14,11 +14,8 @@
 ZipFile = "a5390f91-8eb1-5f08-bee0-b1d1ffed6cea"
 
 [compat]
-<<<<<<< HEAD
+DataFrames = "1"
 HTTP = "1"
-=======
-DataFrames = "1"
 WellKnownGeometry = "0.2"
 ZipFile = "0.10"
->>>>>>> ec6d45d3
 julia = "1"