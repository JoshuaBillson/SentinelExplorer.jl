--- conflicted
+++ resolved
@@ -14,10 +14,7 @@
 ZipFile = "a5390f91-8eb1-5f08-bee0-b1d1ffed6cea"
 
 [compat]
-<<<<<<< HEAD
+DataFrames = "1"
 WellKnownGeometry = "0.2"
-=======
-DataFrames = "1"
 ZipFile = "0.10"
->>>>>>> 48bebc8b
 julia = "1"